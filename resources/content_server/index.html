--- conflicted
+++ resolved
@@ -1,64 +1,5 @@
 <!DOCTYPE html PUBLIC "-//W3C//DTD XHTML 1.1//EN" "http://www.w3.org/TR/xhtml11/DTD/xhtml11.dtd">
 <?xml version="1.0" encoding="UTF-8"?>
-<<<<<<< HEAD
-<html xmlns="http://www.w3.org/1999/xhtml" version="XHTML 1.1"
-	xml:lang="en">
-<head>
-<title>calibre library</title>
-<link rel="stylesheet" type="text/css" href="/static/gui.css"
-	charset="utf-8" />
-<script type="text/javascript" src="/static/date.js" charset="utf-8"></script>
-<script type="text/javascript" src="/static/jquery.js" charset="utf-8"></script>
-<script type="text/javascript" src="/static/gui.js" charset="utf-8"></script>
-<link rel="icon" href="http://calibre-ebook.com/favicon.ico"
-	type="image/x-icon" />
-</head>
-<body>
-<div id="banner"><a style="border: 0pt"
-	href="http://calibre-ebook.com" alt="calibre" title="calibre"><img
-	style="border: 0pt" src="/static/calibre_banner.png" alt="calibre" /></a>
-</div>
-
-<div id="search_box">
-<form name="search_form" onsubmit="search();return false;" action="./"
-	method="get">
-<input value="" id="s" type="text" />
-<input type="image" src="/static/btn_search_box.png" width="27"
-	height="24" id="go" alt="Search" title="Search" />
-</form>
-</div>
-
-<div id="count_bar"><span id="left"><img
-	src="/static/first.png" alt="Show first set of books"
-	title="Show first set of books" />&nbsp;<img
-	src="/static/previous.png" alt="Show previous set of books"
-	title="Show previous set of books" />&nbsp;</span><span id="count">&nbsp;&nbsp;&nbsp;&nbsp;&nbsp;&nbsp;&nbsp;&nbsp;&nbsp;&nbsp;&nbsp;&nbsp;</span>&nbsp;<span
-	id="right"><img src="/static/next.png"
-	alt="Show next set of books" title="Show next set of books" />&nbsp;<img
-	src="/static/last.png" alt="Show last set of books"
-	title="Show last set of books" /></span></div>
-
-<div id="main">
-<table id="book_list" summary="Book list" cellspacing="0"
-	cellpadding="0">
-	<thead>
-		<tr></tr>
-	</thead>
-	<tbody>
-
-	</tbody>
-</table>
-</div>
-
-<div id="loading">
-<div><img align="top" src="/static/loading.gif" alt="Loading..."
-	title="Loading..." />&nbsp;<span id="loading_msg">Loading&hellip;</span>
-</div>
-</div>
-
-<div id="cover_pane"><img title="Cover" src="" /></div>
-</body>
-=======
 <html xmlns="http://www.w3.org/1999/xhtml" version="XHTML 1.1" xml:lang="en">
 	<head>
 		<title>calibre library</title>
@@ -105,5 +46,4 @@
             <img title="Cover" src="" />
         </div>
 	</body>
->>>>>>> 258812b7
 </html>