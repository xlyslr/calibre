from __future__ import with_statement
__license__   = 'GPL v3'
__copyright__ = '2008, Kovid Goyal <kovid at kovidgoyal.net>'

import os, shutil, traceback, functools, sys, re
from contextlib import closing

from calibre.customize import Plugin, CatalogPlugin, FileTypePlugin, \
                              MetadataReaderPlugin, MetadataWriterPlugin, \
                              InterfaceActionBase as InterfaceAction, \
                              PreferencesPlugin
from calibre.customize.conversion import InputFormatPlugin, OutputFormatPlugin
from calibre.customize.profiles import InputProfile, OutputProfile
from calibre.customize.builtins import plugins as builtin_plugins
from calibre.constants import numeric_version as version, iswindows, isosx
from calibre.devices.interface import DevicePlugin
from calibre.ebooks.metadata import MetaInformation
from calibre.ebooks.metadata.covers import CoverDownload
from calibre.ebooks.metadata.fetch import MetadataSource
from calibre.utils.config import make_config_dir, Config, ConfigProxy, \
                                 plugin_dir, OptionParser, prefs
from calibre.ebooks.epub.fix import ePubFixer
from calibre.ebooks.metadata.sources.base import Source

platform = 'linux'
if iswindows:
    platform = 'windows'
elif isosx:
    platform = 'osx'

from zipfile import ZipFile

def _config():
    c = Config('customize')
    c.add_opt('plugins', default={}, help=_('Installed plugins'))
    c.add_opt('filetype_mapping', default={}, help=_('Mapping for filetype plugins'))
    c.add_opt('plugin_customization', default={}, help=_('Local plugin customization'))
    c.add_opt('disabled_plugins', default=set([]), help=_('Disabled plugins'))
    c.add_opt('enabled_plugins', default=set([]), help=_('Enabled plugins'))

    return ConfigProxy(c)

config = _config()

class InvalidPlugin(ValueError):
    pass

class PluginNotFound(ValueError):
    pass

def find_plugin(name):
    for plugin in _initialized_plugins:
        if plugin.name == name:
            return plugin


def load_plugin(path_to_zip_file): # {{{
    '''
    Load plugin from zip file or raise InvalidPlugin error

    :return: A :class:`Plugin` instance.
    '''
    #print 'Loading plugin from', path_to_zip_file
    if not os.access(path_to_zip_file, os.R_OK):
        raise PluginNotFound
    with closing(ZipFile(path_to_zip_file)) as zf:
        for name in zf.namelist():
            if name.lower().endswith('plugin.py'):
                locals = {}
                raw = zf.read(name)
                lines, encoding = raw.splitlines(), 'utf-8'
                cr = re.compile(r'coding[:=]\s*([-\w.]+)')
                raw = []
                for l in lines[:2]:
                    match = cr.search(l)
                    if match is not None:
                        encoding = match.group(1)
                    else:
                        raw.append(l)
                raw += lines[2:]
                raw = '\n'.join(raw)
                raw = raw.decode(encoding)
                raw = re.sub('\r\n', '\n', raw)
                exec raw in locals
                for x in locals.values():
                    if isinstance(x, type) and issubclass(x, Plugin) and \
                            x.name != 'Trivial Plugin':
                        if x.minimum_calibre_version > version or \
                            platform not in x.supported_platforms:
                            continue

                        return x

    raise InvalidPlugin(_('No valid plugin found in ')+path_to_zip_file)

# }}}

# Enable/disable plugins {{{

def disable_plugin(plugin_or_name):
    x = getattr(plugin_or_name, 'name', plugin_or_name)
    plugin = find_plugin(x)
    if not plugin.can_be_disabled:
        raise ValueError('Plugin %s cannot be disabled'%x)
    dp = config['disabled_plugins']
    dp.add(x)
    config['disabled_plugins'] = dp
    ep = config['enabled_plugins']
    if x in ep:
        ep.remove(x)
    config['enabled_plugins'] = ep

def enable_plugin(plugin_or_name):
    x = getattr(plugin_or_name, 'name', plugin_or_name)
    dp = config['disabled_plugins']
    if x in dp:
        dp.remove(x)
    config['disabled_plugins'] = dp
    ep = config['enabled_plugins']
    ep.add(x)
    config['enabled_plugins'] = ep

default_disabled_plugins = set([
    'Douban Books', 'Douban.com covers', 'Nicebooks', 'Nicebooks covers',
<<<<<<< HEAD
    'Fictionwise'
=======
    'Kent District Library'
>>>>>>> cbaa443e
])

def is_disabled(plugin):
    if plugin.name in config['enabled_plugins']: return False
    return plugin.name in config['disabled_plugins'] or \
            plugin.name in default_disabled_plugins
# }}}

# File type plugins {{{

_on_import           = {}
_on_preprocess       = {}
_on_postprocess      = {}

def reread_filetype_plugins():
    global _on_import
    global _on_preprocess
    global _on_postprocess
    _on_import           = {}
    _on_preprocess       = {}
    _on_postprocess      = {}

    for plugin in _initialized_plugins:
        if isinstance(plugin, FileTypePlugin):
            for ft in plugin.file_types:
                if plugin.on_import:
                    if not _on_import.has_key(ft):
                        _on_import[ft] = []
                    _on_import[ft].append(plugin)
                if plugin.on_preprocess:
                    if not _on_preprocess.has_key(ft):
                        _on_preprocess[ft] = []
                    _on_preprocess[ft].append(plugin)
                if plugin.on_postprocess:
                    if not _on_postprocess.has_key(ft):
                        _on_postprocess[ft] = []
                    _on_postprocess[ft].append(plugin)


def _run_filetype_plugins(path_to_file, ft=None, occasion='preprocess'):
    occasion_plugins = {'import':_on_import, 'preprocess':_on_preprocess,
                'postprocess':_on_postprocess}[occasion]
    customization = config['plugin_customization']
    if ft is None:
        ft = os.path.splitext(path_to_file)[-1].lower().replace('.', '')
    nfp = path_to_file
    for plugin in occasion_plugins.get(ft, []):
        if is_disabled(plugin):
            continue
        plugin.site_customization = customization.get(plugin.name, '')
        with plugin:
            try:
                nfp = plugin.run(path_to_file)
                if not nfp:
                    nfp = path_to_file
            except:
                print 'Running file type plugin %s failed with traceback:'%plugin.name
                traceback.print_exc()
    x = lambda j : os.path.normpath(os.path.normcase(j))
    if occasion == 'postprocess' and x(nfp) != x(path_to_file):
        shutil.copyfile(nfp, path_to_file)
        nfp = path_to_file
    return nfp

run_plugins_on_import      = functools.partial(_run_filetype_plugins,
                                               occasion='import')
run_plugins_on_preprocess  = functools.partial(_run_filetype_plugins,
                                               occasion='preprocess')
run_plugins_on_postprocess = functools.partial(_run_filetype_plugins,
                                               occasion='postprocess')
# }}}

# Plugin customization {{{
def customize_plugin(plugin, custom):
    d = config['plugin_customization']
    d[plugin.name] = custom.strip()
    config['plugin_customization'] = d

def plugin_customization(plugin):
    return config['plugin_customization'].get(plugin.name, '')

# }}}

# Input/Output profiles {{{
def input_profiles():
    for plugin in _initialized_plugins:
        if isinstance(plugin, InputProfile):
            yield plugin

def output_profiles():
    for plugin in _initialized_plugins:
        if isinstance(plugin, OutputProfile):
            yield plugin
# }}}

# Metadata sources {{{
def metadata_sources(metadata_type='basic', customize=True, isbndb_key=None):
    for plugin in _initialized_plugins:
        if isinstance(plugin, MetadataSource) and \
                plugin.metadata_type == metadata_type:
            if is_disabled(plugin):
                continue
            if customize:
                customization = config['plugin_customization']
                plugin.site_customization = customization.get(plugin.name, None)
            if plugin.name == 'IsbnDB' and isbndb_key is not None:
                plugin.site_customization = isbndb_key
            yield plugin

def get_isbndb_key():
    return config['plugin_customization'].get('IsbnDB', None)

def set_isbndb_key(key):
    for plugin in _initialized_plugins:
        if plugin.name == 'IsbnDB':
            return customize_plugin(plugin, key)

def migrate_isbndb_key():
    key = prefs['isbndb_com_key']
    if key:
        prefs.set('isbndb_com_key', '')
        set_isbndb_key(key)

def cover_sources():
    customization = config['plugin_customization']
    for plugin in _initialized_plugins:
        if isinstance(plugin, CoverDownload):
            if not is_disabled(plugin):
                plugin.site_customization = customization.get(plugin.name, '')
                yield plugin

# }}}

# Interface Actions # {{{

def interface_actions():
    customization = config['plugin_customization']
    for plugin in _initialized_plugins:
        if isinstance(plugin, InterfaceAction):
            if not is_disabled(plugin):
                plugin.site_customization = customization.get(plugin.name, '')
                yield plugin
# }}}

# Preferences Plugins # {{{

def preferences_plugins():
    customization = config['plugin_customization']
    for plugin in _initialized_plugins:
        if isinstance(plugin, PreferencesPlugin):
            if not is_disabled(plugin):
                plugin.site_customization = customization.get(plugin.name, '')
                yield plugin
# }}}

# Metadata read/write {{{
_metadata_readers = {}
_metadata_writers = {}
def reread_metadata_plugins():
    global _metadata_readers
    global _metadata_writers
    _metadata_readers = {}
    for plugin in _initialized_plugins:
        if isinstance(plugin, MetadataReaderPlugin):
            for ft in plugin.file_types:
                if not _metadata_readers.has_key(ft):
                    _metadata_readers[ft] = []
                _metadata_readers[ft].append(plugin)
        elif isinstance(plugin, MetadataWriterPlugin):
            for ft in plugin.file_types:
                if not _metadata_writers.has_key(ft):
                    _metadata_writers[ft] = []
                _metadata_writers[ft].append(plugin)

def metadata_readers():
    ans = set([])
    for plugins in _metadata_readers.values():
        for plugin in plugins:
            ans.add(plugin)
    return ans

def metadata_writers():
    ans = set([])
    for plugins in _metadata_writers.values():
        for plugin in plugins:
            ans.add(plugin)
    return ans

class QuickMetadata(object):

    def __init__(self):
        self.quick = False

    def __enter__(self):
        self.quick = True

    def __exit__(self, *args):
        self.quick = False

quick_metadata = QuickMetadata()

class ApplyNullMetadata(object):

    def __init__(self):
        self.apply_null = False

    def __enter__(self):
        self.apply_null = True

    def __exit__(self, *args):
        self.apply_null = False

apply_null_metadata = ApplyNullMetadata()

def get_file_type_metadata(stream, ftype):
    mi = MetaInformation(None, None)

    ftype = ftype.lower().strip()
    if _metadata_readers.has_key(ftype):
        for plugin in _metadata_readers[ftype]:
            if not is_disabled(plugin):
                with plugin:
                    try:
                        plugin.quick = quick_metadata.quick
                        if hasattr(stream, 'seek'):
                            stream.seek(0)
                        mi = plugin.get_metadata(stream, ftype.lower().strip())
                        break
                    except:
                        traceback.print_exc()
                        continue
    return mi

def set_file_type_metadata(stream, mi, ftype):
    ftype = ftype.lower().strip()
    if _metadata_writers.has_key(ftype):
        for plugin in _metadata_writers[ftype]:
            if not is_disabled(plugin):
                with plugin:
                    try:
                        plugin.apply_null = apply_null_metadata.apply_null
                        plugin.set_metadata(stream, mi, ftype.lower().strip())
                        break
                    except:
                        print 'Failed to set metadata for', repr(getattr(mi, 'title', ''))
                        traceback.print_exc()

# }}}

# Add/remove plugins {{{

def add_plugin(path_to_zip_file):
    make_config_dir()
    plugin = load_plugin(path_to_zip_file)
    plugin = initialize_plugin(plugin, path_to_zip_file)
    plugins = config['plugins']
    zfp = os.path.join(plugin_dir, plugin.name+'.zip')
    if os.path.exists(zfp):
        os.remove(zfp)
    shutil.copyfile(path_to_zip_file, zfp)
    plugins[plugin.name] = zfp
    config['plugins'] = plugins
    initialize_plugins()
    return plugin

def remove_plugin(plugin_or_name):
    name = getattr(plugin_or_name, 'name', plugin_or_name)
    plugins = config['plugins']
    removed = False
    if name in plugins.keys():
        removed = True
        zfp = plugins[name]
        if os.path.exists(zfp):
            os.remove(zfp)
        plugins.pop(name)
    config['plugins'] = plugins
    initialize_plugins()
    return removed

# }}}

# Input/Output format plugins {{{

def input_format_plugins():
    for plugin in _initialized_plugins:
        if isinstance(plugin, InputFormatPlugin):
            yield plugin

def plugin_for_input_format(fmt):
    customization = config['plugin_customization']
    for plugin in input_format_plugins():
        if fmt.lower() in plugin.file_types:
            plugin.site_customization = customization.get(plugin.name, None)
            return plugin

def all_input_formats():
    formats = set([])
    for plugin in input_format_plugins():
        for format in plugin.file_types:
            formats.add(format)
    return formats

def available_input_formats():
    formats = set([])
    for plugin in input_format_plugins():
        if not is_disabled(plugin):
            for format in plugin.file_types:
                formats.add(format)
    formats.add('zip'), formats.add('rar')
    return formats


def output_format_plugins():
    for plugin in _initialized_plugins:
        if isinstance(plugin, OutputFormatPlugin):
            yield plugin

def plugin_for_output_format(fmt):
    customization = config['plugin_customization']
    for plugin in output_format_plugins():
        if fmt.lower() == plugin.file_type:
            plugin.site_customization = customization.get(plugin.name, None)
            return plugin

def available_output_formats():
    formats = set([])
    for plugin in output_format_plugins():
        if not is_disabled(plugin):
            formats.add(plugin.file_type)
    return formats

# }}}

# Catalog plugins {{{

def catalog_plugins():
    for plugin in _initialized_plugins:
        if isinstance(plugin, CatalogPlugin):
            yield plugin

def available_catalog_formats():
    formats = set([])
    for plugin in catalog_plugins():
        if not is_disabled(plugin):
            for format in plugin.file_types:
                formats.add(format)
    return formats

def plugin_for_catalog_format(fmt):
    for plugin in catalog_plugins():
        if fmt.lower() in plugin.file_types:
            return plugin

# }}}

def device_plugins(): # {{{
    for plugin in _initialized_plugins:
        if isinstance(plugin, DevicePlugin):
            if not is_disabled(plugin):
                if platform in plugin.supported_platforms:
                    yield plugin
# }}}

# epub fixers {{{
def epub_fixers():
    for plugin in _initialized_plugins:
        if isinstance(plugin, ePubFixer):
            if not is_disabled(plugin):
                if platform in plugin.supported_platforms:
                    yield plugin
# }}}

# Metadata sources2 {{{
def metadata_plugins(capabilities):
    capabilities = frozenset(capabilities)
    for plugin in _initialized_plugins:
        if isinstance(plugin, Source) and \
                plugin.capabilities.intersection(capabilities) and \
                not is_disabled(plugin):
            yield plugin

# }}}

# Initialize plugins {{{

_initialized_plugins = []

def initialize_plugin(plugin, path_to_zip_file):
    try:
        p = plugin(path_to_zip_file)
        p.initialize()
        return p
    except Exception:
        print 'Failed to initialize plugin:', plugin.name, plugin.version
        tb = traceback.format_exc()
        raise InvalidPlugin((_('Initialization of plugin %s failed with traceback:')
                            %tb) + '\n'+tb)


def initialize_plugins():
    global _initialized_plugins
    _initialized_plugins = []
    for zfp in list(config['plugins'].values()) + builtin_plugins:
        try:
            try:
                plugin = load_plugin(zfp) if not isinstance(zfp, type) else zfp
            except PluginNotFound:
                continue
            plugin = initialize_plugin(plugin, None if isinstance(zfp, type) else zfp)
            _initialized_plugins.append(plugin)
        except:
            print 'Failed to initialize plugin...'
            traceback.print_exc()
    _initialized_plugins.sort(cmp=lambda x,y:cmp(x.priority, y.priority), reverse=True)
    reread_filetype_plugins()
    reread_metadata_plugins()

initialize_plugins()

def initialized_plugins():
    for plugin in _initialized_plugins:
        yield plugin

# }}}

# CLI {{{

def option_parser():
    parser = OptionParser(usage=_('''\
    %prog options

    Customize calibre by loading external plugins.
    '''))
    parser.add_option('-a', '--add-plugin', default=None,
                      help=_('Add a plugin by specifying the path to the zip file containing it.'))
    parser.add_option('-r', '--remove-plugin', default=None,
                      help=_('Remove a custom plugin by name. Has no effect on builtin plugins'))
    parser.add_option('--customize-plugin', default=None,
                      help=_('Customize plugin. Specify name of plugin and customization string separated by a comma.'))
    parser.add_option('-l', '--list-plugins', default=False, action='store_true',
                      help=_('List all installed plugins'))
    parser.add_option('--enable-plugin', default=None,
                      help=_('Enable the named plugin'))
    parser.add_option('--disable-plugin', default=None,
                      help=_('Disable the named plugin'))
    return parser

def main(args=sys.argv):
    parser = option_parser()
    if len(args) < 2:
        parser.print_help()
        return 1
    opts, args = parser.parse_args(args)
    if opts.add_plugin is not None:
        plugin = add_plugin(opts.add_plugin)
        print 'Plugin added:', plugin.name, plugin.version
    if opts.remove_plugin is not None:
        if remove_plugin(opts.remove_plugin):
            print 'Plugin removed'
        else:
            print 'No custom pluginnamed', opts.remove_plugin
    if opts.customize_plugin is not None:
        name, custom = opts.customize_plugin.split(',')
        plugin = find_plugin(name.strip())
        if plugin is None:
            print 'No plugin with the name %s exists'%name
            return 1
        customize_plugin(plugin, custom)
    if opts.enable_plugin is not None:
        enable_plugin(opts.enable_plugin.strip())
    if opts.disable_plugin is not None:
        disable_plugin(opts.disable_plugin.strip())
    if opts.list_plugins:
        fmt = '%-15s%-20s%-15s%-15s%s'
        print fmt%tuple(('Type|Name|Version|Disabled|Site Customization'.split('|')))
        print
        for plugin in initialized_plugins():
            print fmt%(
                                plugin.type, plugin.name,
                                plugin.version, is_disabled(plugin),
                                plugin_customization(plugin)
                                )
            print '\t', plugin.description
            if plugin.is_customizable():
                print '\t', plugin.customization_help()
            print

    return 0

if __name__ == '__main__':
    sys.exit(main())
# }}}
<|MERGE_RESOLUTION|>--- conflicted
+++ resolved
@@ -122,11 +122,7 @@
 
 default_disabled_plugins = set([
     'Douban Books', 'Douban.com covers', 'Nicebooks', 'Nicebooks covers',
-<<<<<<< HEAD
-    'Fictionwise'
-=======
-    'Kent District Library'
->>>>>>> cbaa443e
+    'Fictionwise', 'Kent District Library'
 ])
 
 def is_disabled(plugin):
