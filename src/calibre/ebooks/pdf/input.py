--- conflicted
+++ resolved
@@ -22,13 +22,12 @@
     def convert(self, stream, options, file_ext, log,
                 accelerators):
         html = pdftohtml(stream.name)
-<<<<<<< HEAD
-=======
+
         if self._preprocess_html_for_viewer:
             from calibre.ebooks.conversion.preprocess import HTMLPreProcessor
             prepro = HTMLPreProcessor(lambda x:x, False)
             html = prepro(html.decode('utf-8')).encode('utf-8')
->>>>>>> 7bbad887
+
 
         with open('index.html', 'wb') as index:
             index.write(html)
