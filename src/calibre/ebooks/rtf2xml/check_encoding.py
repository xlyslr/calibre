#!/usr/bin/env python
import sys

class CheckEncoding:

    def __init__(self, bug_handler):
        self.__bug_handler = bug_handler

    def __get_position_error(self, line, encoding, line_num):
        char_position = 0
        for char in line:
            char_position +=1
            try:
                char.decode(encoding)
            except UnicodeError, msg:
                sys.stderr.write(_('line: %s char: %s\n') %  (line_num, char_position))
                sys.stderr.write(str(msg) + '\n')

<<<<<<< HEAD
    def check_encoding(self, path, encoding='us-ascii', verbose = True):
=======
    def check_encoding(self, path, encoding='us-ascii', verbose=True):
>>>>>>> d0f92778
        line_num = 0
        with open(path, 'r') as read_obj:
            for line in read_obj:
                line_num += 1
                try:
                    line.decode(encoding)
                except UnicodeError:
                    if verbose:
                        if len(line) < 1000:
                            self.__get_position_error(line, encoding, line_num)
                        else:
<<<<<<< HEAD
                            sys.stderr.write(_('line: %d has bad encoding\n') % line_num)
=======
                            sys.stderr.write('line: %d has bad encoding\n' % line_num)
>>>>>>> d0f92778
                    return True
        return False

if __name__ == '__main__':
    check_encoding_obj = CheckEncoding()
    check_encoding_obj.check_encoding(sys.argv[1])<|MERGE_RESOLUTION|>--- conflicted
+++ resolved
@@ -13,14 +13,10 @@
             try:
                 char.decode(encoding)
             except UnicodeError, msg:
-                sys.stderr.write(_('line: %s char: %s\n') %  (line_num, char_position))
+                sys.stderr.write('line: %s char: %s\n' %  (line_num, char_position))
                 sys.stderr.write(str(msg) + '\n')
 
-<<<<<<< HEAD
-    def check_encoding(self, path, encoding='us-ascii', verbose = True):
-=======
     def check_encoding(self, path, encoding='us-ascii', verbose=True):
->>>>>>> d0f92778
         line_num = 0
         with open(path, 'r') as read_obj:
             for line in read_obj:
@@ -32,11 +28,7 @@
                         if len(line) < 1000:
                             self.__get_position_error(line, encoding, line_num)
                         else:
-<<<<<<< HEAD
-                            sys.stderr.write(_('line: %d has bad encoding\n') % line_num)
-=======
                             sys.stderr.write('line: %d has bad encoding\n' % line_num)
->>>>>>> d0f92778
                     return True
         return False
 
