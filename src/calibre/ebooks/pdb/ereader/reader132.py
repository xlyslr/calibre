--- conflicted
+++ resolved
@@ -105,14 +105,10 @@
         if not os.path.exists(output_dir):
             os.makedirs(output_dir)
 
-<<<<<<< HEAD
-        html = u'<html><head><title>%s</title></head><body>' % self.mi.title.decode('utf-8', 'replace')
-=======
         title = self.mi.title
         if not isinstance(title, unicode):
             title = title.decode('utf-8', 'replace')
         html = u'<html><head><title>%s</title></head><body>' % title
->>>>>>> 09f00cd8
 
         pml = u''
         for i in range(1, self.header_record.num_text_pages + 1):
