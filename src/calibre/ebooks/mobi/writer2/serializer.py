--- conflicted
+++ resolved
@@ -356,11 +356,7 @@
         text = text.replace(u'\u00AD', '') # Soft-hyphen
         if quot:
             text = text.replace('"', '&quot;')
-<<<<<<< HEAD
-        self.buf.write(utf8_text(text, empty=True))
-=======
         self.buf.write(normalize(text).encode('utf-8'))
->>>>>>> cca78313
 
     def fixup_links(self):
         '''
