--- conflicted
+++ resolved
@@ -5895,15 +5895,9 @@
 "<p>Could not convert: %s<p>It is a <a href=\"%s\">DRM</a>ed book. You must "
 "first remove the DRM using third party tools."
 msgstr ""
-<<<<<<< HEAD
-"<p>Konvertierung nicht möglich: %s<p>Dieses Buch ist durch <a href=\"%"
-"s\">DRM</a> geschützt. Sie müssen zunächst das DRM mit einem anderen Programm "
-"entfernen."
-=======
 "<p>Konvertierung nicht erfolgreich: %s<p>Dies ist ein durch <a "
 "href=\"%s\">DRM</a> geschütztes Buch. Sie müssen zuerst das DRM mit Hilfe "
 "anderer Programme entfernen."
->>>>>>> 332bc405
 
 #: /home/kovid/work/calibre/src/calibre/gui2/main.py:1607
 msgid "<b>Failed</b>"
