--- conflicted
+++ resolved
@@ -186,16 +186,9 @@
                         title = title.encode(preferred_encoding)
                     print '\t', title+':'
                     print '\t\t ', path
-<<<<<<< HEAD
-
-        if SingleApplication is not None:
-            sa = SingleApplication('calibre GUI')
-            sa.send_message('refreshdb:')
-=======
-        
+
         if send_message is not None:
             send_message('refreshdb:', 'calibre GUI')
->>>>>>> e49db623
     finally:
         sys.stdout = sys.__stdout__
 
@@ -232,19 +225,11 @@
         else:
             for y in x:
                 db.delete_book(y)
-<<<<<<< HEAD
-
-    if SingleApplication is not None:
-        sa = SingleApplication('calibre GUI')
-        sa.send_message('refreshdb:')
-
-=======
-    
+
     if send_message is not None:
         send_message('refreshdb:', 'calibre GUI')
-    
-    
->>>>>>> e49db623
+
+
 def command_remove(args, dbpath):
     parser = get_parser(_(
 '''\
@@ -358,7 +343,7 @@
     do_show_metadata(db, id, False)
     if send_message is not None:
         send_message('refreshdb:', 'calibre GUI')
-    
+
 def command_set_metadata(args, dbpath):
     parser = get_parser(_(
 '''
