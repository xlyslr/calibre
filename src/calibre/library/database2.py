--- conflicted
+++ resolved
@@ -722,16 +722,9 @@
         mi.uuid        = row[fm['uuid']]
         mi.title_sort  = row[fm['sort']]
         formats = row[fm['formats']]
-<<<<<<< HEAD
-        if hasattr(formats, 'split'):
-            mi.formats = formats.split(',')
-        else:
-            mi.formats = None
-=======
         if not formats:
             formats = None
         mi.formats = formats
->>>>>>> e4e2b2f4
         tags = row[fm['tags']]
         if tags:
             mi.tags = [i.strip() for i in tags.split(',')]
@@ -743,11 +736,7 @@
         id = idx if index_is_id else self.id(idx)
         mi.application_id = id
         mi.id = id
-<<<<<<< HEAD
-        for key,meta in self.field_metadata.custom_iteritems():
-=======
         for key, meta in self.field_metadata.custom_iteritems():
->>>>>>> e4e2b2f4
             mi.set_user_metadata(key, meta)
             mi.set(key, val=self.get_custom(idx, label=meta['label'],
                                             index_is_id=index_is_id),
@@ -888,13 +877,8 @@
 
     def formats(self, index, index_is_id=False, verify_formats=True):
         ''' Return available formats as a comma separated list or None if there are no available formats '''
-<<<<<<< HEAD
-        id = index if index_is_id else self.id(index)
-        formats = self.data.get(id, self.FIELD_MAP['formats'], row_is_id = True)
-=======
         id_ = index if index_is_id else self.id(index)
         formats = self.data.get(id_, self.FIELD_MAP['formats'], row_is_id=True)
->>>>>>> e4e2b2f4
         if not formats:
             return None
         if not verify_formats:
