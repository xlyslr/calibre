--- conflicted
+++ resolved
@@ -18,12 +18,8 @@
 from calibre.ebooks.metadata import fmt_sidx
 from calibre.constants import __appname__
 from calibre import human_readable
-<<<<<<< HEAD
 from calibre.utils.date import utcfromtimestamp
-=======
-from calibre.utils.date import utcfromtimestamp, format_date
 from calibre.utils.filenames import ascii_filename
->>>>>>> 2dd9692a
 
 def CLASS(*args, **kwargs): # class is a reserved word in Python
     kwargs['class'] = ' '.join(args)
