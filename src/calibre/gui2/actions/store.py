# -*- coding: utf-8 -*-

from __future__ import (unicode_literals, division, absolute_import, print_function)

__license__ = 'GPL 3'
__copyright__ = '2011, John Schember <john@nachtimwald.com>'
__docformat__ = 'restructuredtext en'

from functools import partial

from PyQt4.Qt import QMenu

from calibre.gui2 import error_dialog
from calibre.gui2.actions import InterfaceAction
from calibre.gui2.dialogs.confirm_delete import confirm

class StoreAction(InterfaceAction):

    name = 'Store'
    action_spec = (_('Get books'), 'store.png', None, None)

    def genesis(self):
        self.qaction.triggered.connect(self.do_search)
        self.store_menu = QMenu()
        self.load_menu()

    def load_menu(self):
        self.store_menu.clear()
        self.store_menu.addAction(_('Search for ebooks'), self.search)
        self.store_menu.addAction(_('Search for this author'), self.search_author)
        self.store_menu.addAction(_('Search for this title'), self.search_title)
        self.store_menu.addAction(_('Search for this book'), self.search_author_title)
        self.store_menu.addSeparator()
        self.store_list_menu = self.store_menu.addMenu(_('Stores'))
        for n, p in sorted(self.gui.istores.items(), key=lambda x: x[0].lower()):
            self.store_list_menu.addAction(n, partial(self.open_store, p))
        self.qaction.setMenu(self.store_menu)

    def do_search(self):
        return self.search()

    def search(self, query=''):
        self.show_disclaimer()
        from calibre.gui2.store.search.search import SearchDialog
        sd = SearchDialog(self.gui.istores, self.gui, query)
        sd.exec_()

    def _get_selected_row(self):
        rows = self.gui.current_view().selectionModel().selectedRows()
        if not rows or len(rows) == 0:
            return None
        return rows[0].row()

    def _get_author(self, row):
        authors = []

        if self.gui.current_view() is self.gui.library_view:
<<<<<<< HEAD
            a = self.gui.library_view.model().authors(row)
            authors = a.split(',')
=======
            author = self.gui.library_view.model().authors(row)
            if author:
                author = author.replace('|', ' ')
>>>>>>> e062578f
        else:
            mi = self.gui.current_view().model().get_book_display_info(row)
            authors = mi.authors

        corrected_authors = []
        for x in authors:
            a = x.split('|')
            a.reverse()
            a = ' '.join(a)
            corrected_authors.append(a)

        return ' & '.join(corrected_authors)

    def search_author(self):
        row = self._get_selected_row()
        if row == None:
            error_dialog(self.gui, _('Cannot search'), _('No book selected'), show=True)
            return

        query = 'author:"%s"' % self._get_author(row)
        self.search(query)

    def _get_title(self, row):
        title = ''
        if self.gui.current_view() is self.gui.library_view:
            title = self.gui.library_view.model().title(row)
        else:
            mi = self.gui.current_view().model().get_book_display_info(row)
            title = mi.title

        return title

    def search_title(self):
        row = self._get_selected_row()
        if row == None:
            error_dialog(self.gui, _('Cannot search'), _('No book selected'), show=True)
            return

        query = 'title:"%s"' % self._get_title(row)
        self.search(query)

    def search_author_title(self):
        row = self._get_selected_row()
        if row == None:
            error_dialog(self.gui, _('Cannot search'), _('No book selected'), show=True)
            return

        query = 'author:"%s" title:"%s"' % (self._get_author(row), self._get_title(row))
        self.search(query)

    def open_store(self, store_plugin):
        self.show_disclaimer()
        store_plugin.open(self.gui)

    def show_disclaimer(self):
        confirm(('<p>' +
            _('Calibre helps you find the ebooks you want by searching '
            'the websites of various commercial and public domain '
            'book sources for you.') +
            '<p>' +
            _('Using the integrated search you can easily find which '
            'store has the book you are looking for, at the best price. '
            'You also get DRM status and other useful information.')
            + '<p>' +
            _('All transactions (paid or otherwise) are handled between '
            'you and the book seller. '
            'Calibre is not part of this process and any issues related '
            'to a purchase should be directed to the website you are '
            'buying from. Be sure to double check that any books you get '
            'will work with your e-book reader, especially if the book you '
            'are buying has '
            '<a href="http://drmfree.calibre-ebook.com/about#drm">DRM</a>.'
            )), 'about_get_books_msg',
            parent=self.gui, show_cancel_button=False,
            confirm_msg=_('Show this message again'),
            pixmap='dialog_information.png', title=_('About Get Books'))
<|MERGE_RESOLUTION|>--- conflicted
+++ resolved
@@ -55,14 +55,8 @@
         authors = []
 
         if self.gui.current_view() is self.gui.library_view:
-<<<<<<< HEAD
             a = self.gui.library_view.model().authors(row)
             authors = a.split(',')
-=======
-            author = self.gui.library_view.model().authors(row)
-            if author:
-                author = author.replace('|', ' ')
->>>>>>> e062578f
         else:
             mi = self.gui.current_view().model().get_book_display_info(row)
             authors = mi.authors
