#!/usr/bin/env python
# vim:fileencoding=UTF-8:ts=4:sw=4:sta:et:sts=4:ai
from __future__ import with_statement

__license__   = 'GPL v3'
__copyright__ = '2009, Kovid Goyal <kovid@kovidgoyal.net>'
__docformat__ = 'restructuredtext en'

import re
<<<<<<< HEAD

from PyQt4.Qt import SIGNAL
=======
>>>>>>> 7ab2368c

from calibre.gui2.convert.structure_detection_ui import Ui_Form
from calibre.gui2.convert import Widget
from calibre.gui2 import error_dialog, qstring_to_unicode

class StructureDetectionWidget(Widget, Ui_Form):

    TITLE = _('Structure\nDetection')
    ICON  = ':/images/chapters.svg'
    HELP  = _('Fine tune the detection of chapter headings and '
            'other document structure.')

    def __init__(self, parent, get_option, get_help, db=None, book_id=None):
        Widget.__init__(self, parent, 'structure_detection',
                ['chapter', 'chapter_mark',
                'remove_first_image',
                'insert_metadata', 'page_breaks_before',
                'preprocess_html', 'remove_header', 'header_regex',
                'remove_footer', 'footer_regex']
                )
        self.db, self.book_id = db, book_id
        self.initialize_options(get_option, get_help, db, book_id)
        self.opt_chapter.set_msg(_('Detect chapters at (XPath expression):'))
        self.opt_page_breaks_before.set_msg(_('Insert page breaks before '
            '(XPath expression):'))

    def pre_commit_check(self):
        for x in ('header_regex', 'footer_regex'):
            x = getattr(self, 'opt_'+x)
            try:
<<<<<<< HEAD
                pat = qstring_to_unicode(x.text())
=======
                pat = unicode(x.text())
>>>>>>> 7ab2368c
                re.compile(pat)
            except Exception, err:
                error_dialog(self, _('Invalid regular expression'),
                             _('Invalid regular expression: %s')%err).exec_()
                return False
        for x in ('chapter', 'page_breaks_before'):
            x = getattr(self, 'opt_'+x)
            if not x.check():
                error_dialog(self, _('Invalid XPath'),
                _('The XPath expression %s is invalid.')%x.text).exec_()
                return False
        return True<|MERGE_RESOLUTION|>--- conflicted
+++ resolved
@@ -7,15 +7,10 @@
 __docformat__ = 'restructuredtext en'
 
 import re
-<<<<<<< HEAD
-
-from PyQt4.Qt import SIGNAL
-=======
->>>>>>> 7ab2368c
 
 from calibre.gui2.convert.structure_detection_ui import Ui_Form
 from calibre.gui2.convert import Widget
-from calibre.gui2 import error_dialog, qstring_to_unicode
+from calibre.gui2 import error_dialog
 
 class StructureDetectionWidget(Widget, Ui_Form):
 
@@ -42,11 +37,7 @@
         for x in ('header_regex', 'footer_regex'):
             x = getattr(self, 'opt_'+x)
             try:
-<<<<<<< HEAD
-                pat = qstring_to_unicode(x.text())
-=======
                 pat = unicode(x.text())
->>>>>>> 7ab2368c
                 re.compile(pat)
             except Exception, err:
                 error_dialog(self, _('Invalid regular expression'),
